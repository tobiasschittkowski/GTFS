﻿// The MIT License (MIT)

// Copyright (c) 2014 Ben Abelshausen

// Permission is hereby granted, free of charge, to any person obtaining a copy
// of this software and associated documentation files (the "Software"), to deal
// in the Software without restriction, including without limitation the rights
// to use, copy, modify, merge, publish, distribute, sublicense, and/or sell
// copies of the Software, and to permit persons to whom the Software is
// furnished to do so, subject to the following conditions:

// The above copyright notice and this permission notice shall be included in
// all copies or substantial portions of the Software.

// THE SOFTWARE IS PROVIDED "AS IS", WITHOUT WARRANTY OF ANY KIND, EXPRESS OR
// IMPLIED, INCLUDING BUT NOT LIMITED TO THE WARRANTIES OF MERCHANTABILITY,
// FITNESS FOR A PARTICULAR PURPOSE AND NONINFRINGEMENT. IN NO EVENT SHALL THE
// AUTHORS OR COPYRIGHT HOLDERS BE LIABLE FOR ANY CLAIM, DAMAGES OR OTHER
// LIABILITY, WHETHER IN AN ACTION OF CONTRACT, TORT OR OTHERWISE, ARISING FROM,
// OUT OF OR IN CONNECTION WITH THE SOFTWARE OR THE USE OR OTHER DEALINGS IN
// THE SOFTWARE.

using GTFS.IO;
using System.Linq;
using System.Collections.Generic;
using GTFS.Entities;
using GTFS.Entities.Enumerations;
using System;
using System.Text;

namespace GTFS
{
    /// <summary>
    /// A GTFS writer.
    /// </summary>
    /// <typeparam name="T"></typeparam>
    public class GTFSWriter<T> where T : IGTFSFeed
    {
        /// <summary>
        /// Writes the given feed to the given target files.
        /// </summary>
        /// <param name="feed"></param>
        /// <param name="target"></param>
        public void Write(T feed, IEnumerable<IGTFSTargetFile> target)
        {
            // order files by id
            var agenciesToWrite = feed.Agencies.OrderBy(x => x.Id).ToList();
            var calendarDatesToWrite = feed.CalendarDates.OrderBy(x => x.ServiceId).OrderBy(y => y.ExceptionType).OrderBy(z => z.Date).ToList();
            var calendarsToWrite = feed.Calendars.OrderBy(x => x.ServiceId).ToList();
            var fareAttributesToWrite = feed.FareAttributes.OrderBy(x => x.FareId).ToList();
            var fareRulesToWrite = feed.FareRules.OrderBy(x => x.RouteId).ToList();
            var frequenciesToWrite = feed.Frequencies.OrderBy(x => x.TripId).ToList();
            var routesToWrite = feed.Routes.OrderBy(x => x.Id).ToList();
            var stopsToWrite = feed.Stops.OrderBy(x => x.Id).ToList();
            var stopTimesToWrite = feed.StopTimes.OrderBy(x => x.TripId).ToList();
            var tripsToWrite = feed.Trips.OrderBy(x => x.Id).ToList();

            // write files on-by-one.
            this.Write(target.FirstOrDefault<IGTFSTargetFile>((x) => x.Name == "agency"), agenciesToWrite);
            this.Write(target.FirstOrDefault<IGTFSTargetFile>((x) => x.Name == "calendar_dates"), calendarDatesToWrite);
            this.Write(target.FirstOrDefault<IGTFSTargetFile>((x) => x.Name == "calendar"), calendarsToWrite);
            this.Write(target.FirstOrDefault<IGTFSTargetFile>((x) => x.Name == "fare_attributes"), fareAttributesToWrite);
            this.Write(target.FirstOrDefault<IGTFSTargetFile>((x) => x.Name == "fare_rules"), fareRulesToWrite);
            this.Write(target.FirstOrDefault<IGTFSTargetFile>((x) => x.Name == "feed_info"), feed.GetFeedInfo());
            this.Write(target.FirstOrDefault<IGTFSTargetFile>((x) => x.Name == "frequencies"), frequenciesToWrite);
            this.Write(target.FirstOrDefault<IGTFSTargetFile>((x) => x.Name == "routes"), routesToWrite);
            this.Write(target.FirstOrDefault<IGTFSTargetFile>((x) => x.Name == "shapes"), feed.Shapes);
<<<<<<< HEAD
            this.Write(target.FirstOrDefault<IGTFSTargetFile>((x) => x.Name == "stops"), stopsToWrite);
            this.Write(target.FirstOrDefault<IGTFSTargetFile>((x) => x.Name == "stop_times"), stopTimesToWrite);
            this.Write(target.FirstOrDefault<IGTFSTargetFile>((x) => x.Name == "transfers"), feed.Transfers);
            this.Write(target.FirstOrDefault<IGTFSTargetFile>((x) => x.Name == "trips"), tripsToWrite);
=======
            this.Write(target.FirstOrDefault<IGTFSTargetFile>((x) => x.Name == "stops"), feed.Stops);
            this.Write(target.FirstOrDefault<IGTFSTargetFile>((x) => x.Name == "stop_times"), feed.StopTimes);
            this.Write(target.FirstOrDefault<IGTFSTargetFile>((x) => x.Name == "transfers"), feed.Transfers);
            this.Write(target.FirstOrDefault<IGTFSTargetFile>((x) => x.Name == "trips"), feed.Trips);
>>>>>>> 8211a608
        }

        /// <summary>
        /// Writes all agencies to the given agencies file.
        /// </summary>
        /// <param name="agenciesFile"></param>
        /// <param name="agencies"></param>
        protected virtual void Write(IGTFSTargetFile agenciesFile, IEnumerable<Agency> agencies)
        {
            if (agenciesFile != null)
            {
                bool initialized = false;
                var data = new string[8];
                foreach (var agency in agencies)
                {
                    if (!initialized)
                    {
                        if (agenciesFile.Exists)
                        {
                            agenciesFile.Clear();
                        }

                        // write headers.
                        data[0] = "agency_id";
                        data[1] = "agency_name";
                        data[2] = "agency_url";
                        data[3] = "agency_timezone";
                        data[4] = "agency_lang";
                        data[5] = "agency_phone";
                        data[6] = "agency_fare_url";
                        data[7] = "agency_email";
                        agenciesFile.Write(data);
                        initialized = true;
                    }

                    // write agency details.
                    data[0] = this.WriteFieldString("agency", "agency_id", agency.Id);
                    data[1] = this.WriteFieldString("agency", "agency_name", agency.Name, true);
                    data[2] = this.WriteFieldString("agency", "agency_url", agency.URL);
                    data[3] = this.WriteFieldString("agency", "agency_timezone", agency.Timezone);
                    data[4] = this.WriteFieldString("agency", "agency_lang", agency.LanguageCode);
                    data[5] = this.WriteFieldString("agency", "agency_phone", agency.Phone);
                    data[6] = this.WriteFieldString("agency", "agency_fare_url", agency.FareURL);
                    data[7] = this.WriteFieldString("agency", "agency_email", agency.Email);
                    agenciesFile.Write(data);
                }
                agenciesFile.Close();
            }
        }

        /// <summary>
        /// Writes all calendar dates.
        /// </summary>
        /// <param name="file"></param>
        /// <param name="entities"></param>
        protected virtual void Write(IGTFSTargetFile file, IEnumerable<CalendarDate> entities)
        {
            if (file != null)
            {
                bool initialized = false;
                var data = new string[3];
                foreach (var entity in entities)
                {
                    if (!initialized)
                    {
                        if (file.Exists)
                        {
                            file.Clear();
                        }

                        // write headers.
                        data[0] = "service_id";
                        data[1] = "date";
                        data[2] = "exception_type";
                        file.Write(data);
                        initialized = true;
                    }

                    // write agency details.
                    data[0] = this.WriteFieldString("calendar_dates", "service_id", entity.ServiceId);
                    data[1] = this.WriteFieldDate("calendar_dates", "date", entity.Date);
                    data[2] = this.WriteFieldExceptionType("calendar_dates", "exception_type", entity.ExceptionType);
                    file.Write(data);
                }
                file.Close();
            }
        }

        /// <summary>
        /// Writes the calenders to the calenders file.
        /// </summary>
        /// <param name="file"></param>
        /// <param name="entities"></param>
        protected virtual void Write(IGTFSTargetFile file, IEnumerable<Calendar> entities)
        {
            if (file != null)
            {
                bool initialized = false;
                var data = new string[10];
                foreach (var entity in entities)
                {
                    if (!initialized)
                    {
                        if (file.Exists)
                        {
                            file.Clear();
                        }

                        // write headers.
                        data[0] = "service_id";
                        data[1] = "monday";
                        data[2] = "tuesday";
                        data[3] = "wednesday";
                        data[4] = "thursday";
                        data[5] = "friday";
                        data[6] = "saturday";
                        data[7] = "sunday";
                        data[8] = "start_date";
                        data[9] = "end_date";
                        file.Write(data);
                        initialized = true;
                    }

                    // write agency details.
                    data[0] = this.WriteFieldString("calendar", "service_id", entity.ServiceId);
                    data[1] = this.WriteFieldBool("calendar", "monday", entity.Monday);
                    data[2] = this.WriteFieldBool("calendar", "tuesday", entity.Tuesday);
                    data[3] = this.WriteFieldBool("calendar", "wednesday", entity.Wednesday);
                    data[4] = this.WriteFieldBool("calendar", "thursday", entity.Thursday);
                    data[5] = this.WriteFieldBool("calendar", "friday", entity.Friday);
                    data[6] = this.WriteFieldBool("calendar", "saturday", entity.Saturday);
                    data[7] = this.WriteFieldBool("calendar", "sunday", entity.Sunday);
                    data[8] = this.WriteFieldDate("calendar", "start_date", entity.StartDate);
                    data[9] = this.WriteFieldDate("calendar", "end_date", entity.EndDate);
                    file.Write(data);
                }
                file.Close();
            }
        }

        /// <summary>
        /// Writes the fare attributes.
        /// </summary>
        /// <param name="file"></param>
        /// <param name="entities"></param>
        protected virtual void Write(IGTFSTargetFile file, IEnumerable<FareAttribute> entities)
        {
            if (file != null)
            {
                bool initialized = false;
                var data = new string[7];
                foreach (var entity in entities)
                {
                    if (!initialized)
                    {
                        if (file.Exists)
                        {
                            file.Clear();
                        }

                        // write headers.
                        data[0] = "fare_id";
                        data[1] = "price";
                        data[2] = "currency_type";
                        data[3] = "payment_method";
                        data[4] = "transfers";
                        data[5] = "agency_id";
                        data[6] = "transfer_duration";
                        file.Write(data);
                        initialized = true;
                    }

                    // write agency details.
                    data[0] = this.WriteFieldString("fare_attributes", "fare_id", entity.FareId);
                    data[1] = this.WriteFieldString("fare_attributes", "price", entity.Price);
                    data[2] = this.WriteFieldString("fare_attributes", "currency_type", entity.CurrencyType);
                    data[3] = this.WriteFieldPaymentMethod("fare_attributes", "payment_method", entity.PaymentMethod);
                    data[4] = this.WriteFieldUint("fare_attributes", "transfers", entity.Transfers);
                    data[5] = this.WriteFieldString("fare_attributes", "agency_id", entity.AgencyId);
                    data[6] = this.WriteFieldString("fare_attributes", "transfer_duration", entity.TransferDuration);
                    file.Write(data);
                }
                file.Close();
            }
        }

        /// <summary>
        /// Writes the fare rules.
        /// </summary>
        /// <param name="file"></param>
        /// <param name="entities"></param>
        protected virtual void Write(IGTFSTargetFile file, IEnumerable<FareRule> entities)
        {
            if (file != null)
            {
                bool initialized = false;
                var data = new string[5];
                foreach (var entity in entities)
                {
                    if (!initialized)
                    {
                        if (file.Exists)
                        {
                            file.Clear();
                        }

                        // write headers.
                        data[0] = "fare_id";
                        data[1] = "route_id";
                        data[2] = "origin_id";
                        data[3] = "destination_id";
                        data[4] = "contains_id";
                        file.Write(data);
                        initialized = true;
                    }

                    // write agency details.
                    data[0] = this.WriteFieldString("fare_rules", "fare_id", entity.FareId);
                    data[1] = this.WriteFieldString("fare_rules", "route_id", entity.RouteId);
                    data[2] = this.WriteFieldString("fare_rules", "origin_id", entity.OriginId);
                    data[3] = this.WriteFieldString("fare_rules", "destination_id", entity.DestinationId);
                    data[4] = this.WriteFieldString("fare_rules", "contains_id", entity.ContainsId);
                    file.Write(data);
                }
                file.Close();
            }
        }

        /// <summary>
        /// Writes the feed info.
        /// </summary>
        /// <param name="file"></param>
        /// <param name="entity"></param>
        protected virtual void Write(IGTFSTargetFile file, FeedInfo entity)
        {
            if (file != null)
            {
                bool initialized = false;
                var data = new string[6];
                if (!initialized)
                {
                    if (file.Exists)
                    {
                        file.Clear();
                    }

                    // write headers.
                    data[0] = "feed_publisher_name";
                    data[1] = "feed_publisher_url";
                    data[2] = "feed_lang";
                    data[3] = "feed_start_date";
                    data[4] = "feed_end_date";
                    data[5] = "feed_version";
                    file.Write(data);
                    initialized = true;
                }

                // write agency details.
                data[0] = this.WriteFieldString("feed_info", "feed_publisher_name", entity.PublisherName, true);
                data[1] = this.WriteFieldString("feed_info", "feed_publisher_url", entity.PublisherUrl, true);
                data[2] = this.WriteFieldString("feed_info", "feed_lang", entity.Lang);
                data[3] = this.WriteFieldString("feed_info", "feed_start_date", entity.StartDate);
                data[4] = this.WriteFieldString("feed_info", "feed_end_date", entity.EndDate);
                data[5] = this.WriteFieldString("feed_info", "feed_version", entity.Version);
                file.Write(data);
                file.Close();
            }
        }

        /// <summary>
        /// Writes the frequencies.
        /// </summary>
        /// <param name="file"></param>
        /// <param name="entities"></param>
        protected virtual void Write(IGTFSTargetFile file, IEnumerable<Frequency> entities)
        {
            if (file != null)
            {
                bool initialized = false;
                var data = new string[5];
                foreach (var entity in entities)
                {
                    if (!initialized)
                    {
                        if (file.Exists)
                        {
                            file.Clear();
                        }

                        // write headers.
                        data[0] = "trip_id";
                        data[1] = "start_time";
                        data[2] = "end_time";
                        data[3] = "headway_secs";
                        data[4] = "exact_times";
                        file.Write(data);
                        initialized = true;
                    }

                    // write agency details.
                    data[0] = this.WriteFieldString("frequency", "trip_id", entity.TripId);
                    data[1] = this.WriteFieldString("frequency", "start_time", entity.StartTime);
                    data[2] = this.WriteFieldString("frequency", "end_time", entity.EndTime);
                    data[3] = this.WriteFieldString("frequency", "headway_secs", entity.HeadwaySecs);
                    data[4] = this.WriteFieldBool("frequency", "exact_times", entity.ExactTimes);
                    file.Write(data);
                }
                file.Close();
            }
        }

        /// <summary>
        /// Writes the routes.
        /// </summary>
        /// <param name="file"></param>
        /// <param name="entities"></param>
        protected virtual void Write(IGTFSTargetFile file, IEnumerable<Route> entities)
        {
            if (file != null)
            {
                bool initialized = false;
                var data = new string[9];
                foreach (var entity in entities)
                {
                    if (!initialized)
                    {
                        if (file.Exists)
                        {
                            file.Clear();
                        }

                        // write headers.
                        data[0] = "route_id";
                        data[1] = "agency_id";
                        data[2] = "route_short_name";
                        data[3] = "route_long_name";
                        data[4] = "route_desc";
                        data[5] = "route_type";
                        data[6] = "route_url";
                        data[7] = "route_color";
                        data[8] = "route_text_color";
                        file.Write(data);
                        initialized = true;
                    }

                    // write agency details.
                    data[0] = this.WriteFieldString("routes", "route_id", entity.Id);
                    data[1] = this.WriteFieldString("routes", "agency_id", entity.AgencyId);
                    data[2] = this.WriteFieldString("routes", "route_short_name", entity.ShortName, true);
                    data[3] = this.WriteFieldString("routes", "route_long_name", entity.LongName, true);
                    data[4] = this.WriteFieldString("routes", "route_desc", entity.Description);
                    data[5] = this.WriteFieldRouteType("routes", "route_type", entity.Type);
                    data[6] = this.WriteFieldString("routes", "route_url", entity.Url);
                    data[7] = this.WriteFieldColor("routes", "route_color", entity.Color);
                    data[8] = this.WriteFieldColor("routes", "route_text_color", entity.TextColor);
                    file.Write(data);
                }
                file.Close();
            }
        }

        /// <summary>
        /// Writes the shapes.
        /// </summary>
        /// <param name="file"></param>
        /// <param name="entities"></param>
        protected virtual void Write(IGTFSTargetFile file, IEnumerable<Shape> entities)
        {
            if (file != null)
            {
                bool initialized = false;
                var data = new string[5];
                foreach (var entity in entities)
                {
                    if (!initialized)
                    {
                        if (file.Exists)
                        {
                            file.Clear();
                        }

                        // write headers.
                        data[0] = "shape_id";
                        data[1] = "shape_pt_lat";
                        data[2] = "shape_pt_lon";
                        data[3] = "shape_pt_sequence";
                        data[4] = "shape_dist_traveled";
                        file.Write(data);
                        initialized = true;
                    }

                    // write agency details.
                    data[0] = this.WriteFieldString("shapes", "shape_id", entity.Id);
                    data[1] = this.WriteFieldDouble("shapes", "shape_pt_lat", entity.Latitude);
                    data[2] = this.WriteFieldDouble("shapes", "shape_pt_lon", entity.Longitude);
                    data[3] = this.WriteFieldUint("shapes", "shape_pt_sequence", entity.Sequence);
                    data[4] = this.WriteFieldDouble("shapes", "shape_dist_traveled", entity.DistanceTravelled);
                    file.Write(data);
                }
                file.Close();
            }
        }

        /// <summary>
        /// Writes the stops.
        /// </summary>
        /// <param name="file"></param>
        /// <param name="entities"></param>
        protected virtual void Write(IGTFSTargetFile file, IEnumerable<Stop> entities)
        {
            if (file != null)
            {
                bool initialized = false;
                var data = new string[13];
                foreach (var entity in entities)
                {
                    if (!initialized)
                    {
                        if (file.Exists)
                        {
                            file.Clear();
                        }

                        // write headers.
                        data[0] = "stop_id";
                        data[1] = "stop_code";
                        data[2] = "stop_name";
                        data[3] = "stop_desc";
                        data[4] = "stop_lat";
                        data[5] = "stop_lon";
                        data[6] = "zone_id";
                        data[7] = "stop_url";
                        data[8] = "location_type";
                        data[9] = "parent_station";
                        data[10] = "stop_timezone";
                        data[11] = "wheelchair_boarding";
                        data[12] = "platform_code";
                        file.Write(data);
                        initialized = true;
                    }

                    // write agency details.
                    data[0] = this.WriteFieldString("stops", "stop_id", entity.Id);
                    data[1] = this.WriteFieldString("stops", "stop_code", entity.Code);
                    data[2] = this.WriteFieldString("stops", "stop_name", entity.Name, true);
                    data[3] = this.WriteFieldString("stops", "stop_desc", entity.Description, true);
                    data[4] = this.WriteFieldDouble("stops", "stop_lat", entity.Latitude);
                    data[5] = this.WriteFieldDouble("stops", "stop_lon", entity.Longitude);
                    data[6] = this.WriteFieldString("stops", "zone_id", entity.Zone);
                    data[7] = this.WriteFieldString("stops", "stop_url", entity.Url);
                    data[8] = this.WriteFieldLocationType("stops", "location_type", entity.LocationType);
                    data[9] = this.WriteFieldString("stops", "parent_station", entity.ParentStation);
                    data[10] = this.WriteFieldString("stops", "stop_timezone", entity.Timezone);
                    data[11] = this.WriteFieldString("stops", "wheelchair_boarding", entity.WheelchairBoarding);
                    data[12] = this.WriteFieldString("stops", "platform_code", entity.PlatformCode);
                    file.Write(data);
                }
                file.Close();
            }
        }

        /// <summary>
        /// Writes the stop times.
        /// </summary>
        /// <param name="file"></param>
        /// <param name="entities"></param>
        protected virtual void Write(IGTFSTargetFile file, IEnumerable<StopTime> entities)
        {
            if (file != null)
            {
                bool initialized = false;
                var data = new string[10];
                foreach (var entity in entities)
                {
                    if (!initialized)
                    {
                        if (file.Exists)
                        {
                            file.Clear();
                        }

                        // write headers.
                        data[0] = "trip_id";
                        data[1] = "arrival_time";
                        data[2] = "departure_time";
                        data[3] = "stop_id";
                        data[4] = "stop_sequence";
                        data[5] = "stop_headsign";
                        data[6] = "pickup_type";
                        data[7] = "drop_off_type";
                        data[8] = "shape_dist_traveled";
                        data[9] = "timepoint";
                        file.Write(data);
                        initialized = true;
                    }

                    // write agency details.
                    data[0] = this.WriteFieldString("stop_times", "trip_id", entity.TripId);
                    data[1] = this.WriteFieldTimeOfDay("stop_times", "arrival_time", entity.ArrivalTime);
                    data[2] = this.WriteFieldTimeOfDay("stop_times", "departure_time", entity.DepartureTime);
                    data[3] = this.WriteFieldString("stop_times", "stop_id", entity.StopId);
                    data[4] = this.WriteFieldUint("stop_times", "stop_sequence", entity.StopSequence);
                    data[5] = this.WriteFieldString("stop_times", "stop_headsign", entity.StopHeadsign, true);
                    data[6] = this.WriteFieldPickupType("stop_times", "pickup_type", entity.PickupType);
                    data[7] = this.WriteFieldDropOffType("stop_times", "drop_off_type", entity.DropOffType);
                    data[8] = this.WriteFieldDouble("stop_times", "shape_dist_traveled", entity.ShapeDistTravelled);
                    data[9] = this.WriteFieldTimepointType("stop_times", "timepoint", entity.TimepointType);
                    file.Write(data);
                }
                file.Close();
            }
        }

        /// <summary>
        /// Writes the transfers.
        /// </summary>
        /// <param name="file"></param>
        /// <param name="entities"></param>
        protected virtual void Write(IGTFSTargetFile file, IEnumerable<Transfer> entities)
        {
            if (file != null)
            {
                bool initialized = false;
                var data = new string[4];
                foreach (var entity in entities)
                {
                    if (!initialized)
                    {
                        if (file.Exists)
                        {
                            file.Clear();
                        }

                        // write headers.
                        data[0] = "from_stop_id";
                        data[1] = "to_stop_id";
                        data[2] = "transfer_type";
                        data[3] = "min_transfer_time";
                        file.Write(data);
                        initialized = true;
                    }

                    // write agency details.
                    data[0] = this.WriteFieldString("transfers", "from_stop_id", entity.FromStopId);
                    data[1] = this.WriteFieldString("transfers", "to_stop_id", entity.ToStopId);
                    data[2] = this.WriteFieldTransferType("transfers", "transfer_type", entity.TransferType);
                    data[3] = this.WriteFieldString("transfers", "min_transfer_time", entity.MinimumTransferTime);
                    file.Write(data);
                }
                file.Close();
            }
        }

        /// <summary>
        /// Writes the trips.
        /// </summary>
        /// <param name="file"></param>
        /// <param name="entities"></param>
        protected virtual void Write(IGTFSTargetFile file, IEnumerable<Trip> entities)
        {
            if (file != null)
            {
                bool initialized = false;
                var data = new string[9];
                foreach (var entity in entities)
                {
                    if (!initialized)
                    {
                        if (file.Exists)
                        {
                            file.Clear();
                        }

                        // write headers.
                        data[0] = "trip_id";
                        data[1] = "route_id";
                        data[2] = "service_id";
                        data[3] = "trip_headsign";
                        data[4] = "trip_short_name";
                        data[5] = "direction_id";
                        data[6] = "block_id";
                        data[7] = "shape_id";
                        data[8] = "wheelchair_accessible";
                        file.Write(data);
                        initialized = true;
                    }

                    // write agency details.
                    data[0] = this.WriteFieldString("trips", "trip_id", entity.Id);
                    data[1] = this.WriteFieldString("trips", "route_id", entity.RouteId);
                    data[2] = this.WriteFieldString("trips", "service_id", entity.ServiceId);
                    data[3] = this.WriteFieldString("trips", "trip_headsign", entity.Headsign);
                    data[4] = this.WriteFieldString("trips", "trip_short_name", entity.ShortName, true);
                    data[5] = this.WriteFieldDirectionType("trips", "direction_id", entity.Direction);
                    data[6] = this.WriteFieldString("trips", "block_id", entity.BlockId);
                    data[7] = this.WriteFieldString("trips", "shape_id", entity.ShapeId);
                    data[8] = this.WriteFieldAccessibilityType("trips", "wheelchair_accessible", entity.AccessibilityType);
                    file.Write(data);
                }
                file.Close();
            }
        }

        /// <summary>
        /// Writes a string-field.
        /// </summary>
        /// <param name="name"></param>
        /// <param name="fieldName"></param>
        /// <param name="value"></param>
        /// <returns></returns>
        protected virtual string WriteFieldString(string name, string fieldName, string value)
        {
            var quote = !string.IsNullOrWhiteSpace(value) && value.Contains(",");
            return this.WriteFieldString(name, fieldName, value, quote);
        }

        /// <summary>
        /// Writes a string-field.
        /// </summary>
        /// <param name="name"></param>
        /// <param name="fieldName"></param>
        /// <param name="value"></param>
        /// <param name="quote"></param>
        /// <returns></returns>
        protected virtual string WriteFieldString(string name, string fieldName, string value, bool quote)
        {
            if (quote)
            { // quotes.
                var valueBuilder = new StringBuilder();
                valueBuilder.Append('"');
                valueBuilder.Append(value);
                valueBuilder.Append('"');
                return valueBuilder.ToString();
            }
            return value;
        }

        /// <summary>
        /// Writes the exception type.
        /// </summary>
        /// <param name="name"></param>
        /// <param name="fieldName"></param>
        /// <param name="value"></param>
        /// <returns></returns>
        private string WriteFieldExceptionType(string name, string fieldName, ExceptionType value)
        {
            //A value of 1 indicates that service has been added for the specified date.
            //A value of 2 indicates that service has been removed for the specified date.

            switch (value)
            {
                case ExceptionType.Added:
                    return "1";
                case ExceptionType.Removed:
                    return "2";
            }
            return string.Empty;
        }

        /// <summary>
        /// Writes the date.
        /// </summary>
        /// <param name="name"></param>
        /// <param name="fieldName"></param>
        /// <param name="dateTime"></param>
        /// <returns></returns>
        private string WriteFieldDate(string name, string fieldName, DateTime dateTime)
        {
            return dateTime.ToString("yyyyMMdd");
        }

        /// <summary>
        /// Writes the bool.
        /// </summary>
        /// <param name="name"></param>
        /// <param name="fieldName"></param>
        /// <param name="value"></param>
        /// <returns></returns>
        private string WriteFieldBool(string name, string fieldName, bool? value)
        {
            if (value.HasValue)
            {
                if(value.Value)
                {
                    return "1";
                }
                return "0";
            }
            return string.Empty;
        }

        /// <summary>
        /// Writes the uint.
        /// </summary>
        /// <param name="name"></param>
        /// <param name="fieldName"></param>
        /// <param name="value"></param>
        /// <returns></returns>
        private string WriteFieldUint(string name, string fieldName, uint? value)
        {
            if(value.HasValue)
            {
                return value.Value.ToString();
            }
            return string.Empty;
        }

        /// <summary>
        /// Writes the payment method.
        /// </summary>
        /// <param name="name"></param>
        /// <param name="fieldName"></param>
        /// <param name="value"></param>
        /// <returns></returns>
        private string WriteFieldPaymentMethod(string name, string fieldName, PaymentMethodType value)
        {
            //0 - Fare is paid on board.
            //1 - Fare must be paid before boarding.

            switch (value)
            {
                case PaymentMethodType.OnBoard:
                    return "0";
                case PaymentMethodType.BeforeBoarding:
                    return "1";
            }
            return string.Empty;
        }

        /// <summary>
        /// Writes a color.
        /// </summary>
        /// <param name="name"></param>
        /// <param name="fieldName"></param>
        /// <param name="value"></param>
        /// <returns></returns>
        private string WriteFieldColor(string name, string fieldName, int? value)
        {
            return value.ToHexColorString();
        }

        /// <summary>
        /// Writes the route type.
        /// </summary>
        /// <returns></returns>
        private string WriteFieldRouteType(string name, string fieldName, RouteTypeExtended value)
        {
            return ((int)value).ToString();
        }

        /// <summary>
        /// Writes a double.
        /// </summary>
        /// <param name="name"></param>
        /// <param name="fieldName"></param>
        /// <param name="value"></param>
        /// <returns></returns>
        private string WriteFieldDouble(string name, string fieldName, double? value)
        {
            if (value.HasValue)
            {
                return value.Value.ToString(System.Globalization.CultureInfo.InvariantCulture);
            }
            return string.Empty;
        }

        /// <summary>
        /// Writes an int.
        /// </summary>
        /// <param name="name"></param>
        /// <param name="fieldName"></param>
        /// <param name="value"></param>
        /// <returns></returns>
        private string WriteFieldInt(string name, string fieldName, int? value)
        {
            if (value.HasValue)
            {
                return value.Value.ToString(System.Globalization.CultureInfo.InvariantCulture);
            }
            return string.Empty;
        }

        /// <summary>
        /// Writes the location type.
        /// </summary>
        /// <param name="name"></param>
        /// <param name="fieldName"></param>
        /// <param name="value"></param>
        /// <returns></returns>
        private string WriteFieldLocationType(string name, string fieldName, LocationType? value)
        {
            if(value.HasValue)
            {
                switch (value.Value)
                {
                    case LocationType.Stop:
                        return "0";
                    case LocationType.Station:
                        return "1";
                }
            }
            return string.Empty;
        }

        /// <summary>
        /// Writes the drop off type.
        /// </summary>
        /// <param name="name"></param>
        /// <param name="fieldName"></param>
        /// <param name="value"></param>
        /// <returns></returns>
        private string WriteFieldDropOffType(string name, string fieldName, DropOffType? value)
        {
            if(value.HasValue)
            {
                switch (value.Value)
                {
                    case DropOffType.Regular:
                        return "0";
                    case DropOffType.NoPickup:
                        return "1";
                    case DropOffType.PhoneForPickup:
                        return "2";
                    case DropOffType.DriverForPickup:
                        return "3";
                }
            }
            return string.Empty;
        }

        /// <summary>
        /// Writes the timepoint value.
        /// </summary>
        /// <returns></returns>
        private string WriteFieldTimepointType(string name, string fieldName, TimePointType value)
        {
            switch (value)
            {
                case TimePointType.Approximate:
                    return "0";
                case TimePointType.Exact:
                    return "1";
            }
            return string.Empty;
        }

        /// <summary>
        /// Writes the pickup type.
        /// </summary>
        /// <param name="name"></param>
        /// <param name="fieldName"></param>
        /// <param name="value"></param>
        /// <returns></returns>
        private string WriteFieldPickupType(string name, string fieldName, PickupType? value)
        {
            if (value.HasValue)
            {
                switch (value.Value)
                {
                    case PickupType.Regular:
                        return "0";
                    case PickupType.NoPickup:
                        return "1";
                    case PickupType.PhoneForPickup:
                        return "2";
                    case PickupType.DriverForPickup:
                        return "3";
                }
            }
            return string.Empty;
        }

        /// <summary>
        /// Writes a timeofday.
        /// </summary>
        /// <returns></returns>
        private string WriteFieldTimeOfDay(string name, string fieldName, TimeOfDay? value)
        {
            if (!value.HasValue)
            {
                return string.Empty;
            }
            return string.Format("{0}:{1}:{2}",
                value.Value.Hours.ToString("00"),
                value.Value.Minutes.ToString("00"),
                value.Value.Seconds.ToString("00"));
        }

        /// <summary>
        /// Writes a transfertime.
        /// </summary>
        /// <param name="name"></param>
        /// <param name="fieldName"></param>
        /// <param name="value"></param>
        /// <returns></returns>
        private string WriteFieldTransferType(string name, string fieldName, TransferType value)
        {
            return string.Empty;
        }

        /// <summary>
        /// Writes an accessibility type.
        /// </summary>
        /// <param name="name"></param>
        /// <param name="fieldName"></param>
        /// <param name="value"></param>
        /// <returns></returns>
        private string WriteFieldAccessibilityType(string name, string fieldName, WheelchairAccessibilityType? value)
        {
            if (value.HasValue)
            {
                //0 (or empty) - indicates that there is no accessibility information for the trip
                //1 - indicates that the vehicle being used on this particular trip can accommodate at least one rider in a wheelchair
                //2 - indicates that no riders in wheelchairs can be accommodated on this trip

                switch (value.Value)
                {
                    case WheelchairAccessibilityType.NoInformation:
                        return "0";
                    case WheelchairAccessibilityType.SomeAccessibility:
                        return "1";
                    case WheelchairAccessibilityType.NoAccessibility:
                        return "2";
                }
            }
            return string.Empty;
        }

        /// <summary>
        /// Writes a direction type.
        /// </summary>
        /// <param name="name"></param>
        /// <param name="fieldName"></param>
        /// <param name="value"></param>
        /// <returns></returns>
        private string WriteFieldDirectionType(string name, string fieldName, DirectionType? value)
        {
            if (value.HasValue)
            {

                //0 - travel in one direction (e.g. outbound travel)
                //1 - travel in the opposite direction (e.g. inbound travel)

                switch (value.Value)
                {
                    case DirectionType.OneDirection:
                        return "0";
                    case DirectionType.OppositeDirection:
                        return "1";
                }
            }
            return string.Empty;
        }
    }
}<|MERGE_RESOLUTION|>--- conflicted
+++ resolved
@@ -65,17 +65,10 @@
             this.Write(target.FirstOrDefault<IGTFSTargetFile>((x) => x.Name == "frequencies"), frequenciesToWrite);
             this.Write(target.FirstOrDefault<IGTFSTargetFile>((x) => x.Name == "routes"), routesToWrite);
             this.Write(target.FirstOrDefault<IGTFSTargetFile>((x) => x.Name == "shapes"), feed.Shapes);
-<<<<<<< HEAD
             this.Write(target.FirstOrDefault<IGTFSTargetFile>((x) => x.Name == "stops"), stopsToWrite);
             this.Write(target.FirstOrDefault<IGTFSTargetFile>((x) => x.Name == "stop_times"), stopTimesToWrite);
             this.Write(target.FirstOrDefault<IGTFSTargetFile>((x) => x.Name == "transfers"), feed.Transfers);
             this.Write(target.FirstOrDefault<IGTFSTargetFile>((x) => x.Name == "trips"), tripsToWrite);
-=======
-            this.Write(target.FirstOrDefault<IGTFSTargetFile>((x) => x.Name == "stops"), feed.Stops);
-            this.Write(target.FirstOrDefault<IGTFSTargetFile>((x) => x.Name == "stop_times"), feed.StopTimes);
-            this.Write(target.FirstOrDefault<IGTFSTargetFile>((x) => x.Name == "transfers"), feed.Transfers);
-            this.Write(target.FirstOrDefault<IGTFSTargetFile>((x) => x.Name == "trips"), feed.Trips);
->>>>>>> 8211a608
         }
 
         /// <summary>
@@ -758,7 +751,7 @@
         {
             if (value.HasValue)
             {
-                if(value.Value)
+                if (value.Value)
                 {
                     return "1";
                 }
@@ -776,7 +769,7 @@
         /// <returns></returns>
         private string WriteFieldUint(string name, string fieldName, uint? value)
         {
-            if(value.HasValue)
+            if (value.HasValue)
             {
                 return value.Value.ToString();
             }
@@ -867,7 +860,7 @@
         /// <returns></returns>
         private string WriteFieldLocationType(string name, string fieldName, LocationType? value)
         {
-            if(value.HasValue)
+            if (value.HasValue)
             {
                 switch (value.Value)
                 {
@@ -889,7 +882,7 @@
         /// <returns></returns>
         private string WriteFieldDropOffType(string name, string fieldName, DropOffType? value)
         {
-            if(value.HasValue)
+            if (value.HasValue)
             {
                 switch (value.Value)
                 {
