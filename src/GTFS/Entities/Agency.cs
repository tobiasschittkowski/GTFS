--- conflicted
+++ resolved
@@ -76,11 +76,7 @@
         public string FareURL { get; set; }
 
         /// <summary>
-<<<<<<< HEAD
-        /// Contains a single valid email address actively monitored by the agency’s customer service department. This email address will be considered a direct contact point where transit riders can reach a customer service representative at the agency.
-=======
         /// Gets or sets an email address that is monitored by the agency's customer service department
->>>>>>> 65afa188
         /// </summary>
         [FieldName("agency_email")]
         public string Email { get; set; }
