--- conflicted
+++ resolved
@@ -108,17 +108,13 @@
         public string WheelchairBoarding { get; set; }
 
         /// <summary>
-<<<<<<< HEAD
-        /// Returns a description of this stop.
-=======
         /// Gets or sets the platform code. It is optional. Do not include the platform terms (e.g. platform) itself. Instead only 'A' or '1'.
         /// </summary>
         [FieldName("platform_code")]
         public string PlatformCode { get; set; }
 
         /// <summary>
-        /// Returns a description of this trip.
->>>>>>> 8211a608
+        /// Returns a description of this stop.
         /// </summary>
         /// <returns></returns>
         public override string ToString()
