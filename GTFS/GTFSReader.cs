--- conflicted
+++ resolved
@@ -1,4 +1,3 @@
-<<<<<<< HEAD
 ﻿// The MIT License (MIT)
 
 // Copyright (c) 2014 Ben Abelshausen
@@ -55,7 +54,7 @@
                 };
             this.DateTimeWriter = (date) =>
                 {
-                    return date.ToString(System.Globalization.CultureInfo.InvariantCulture);
+                    return date.ToString("yyyyMMdd");
                 };
             this.TimeOfDayReader = (timeOfDayString) =>
                 {
@@ -1200,7 +1199,6 @@
             this.CheckRequiredField(header, header.Name, this.TripMap, "trip_id");
             this.CheckRequiredField(header, header.Name, this.TripMap, "route_id");
             this.CheckRequiredField(header, header.Name, this.TripMap, "service_id");
-            this.CheckRequiredField(header, header.Name, this.TripMap, "shape_pt_sequence");
 
             // parse/set all fields.
             Trip trip = new Trip();
@@ -1698,1603 +1696,4 @@
             return value;
         }
     }
-=======
-﻿// The MIT License (MIT)
-
-// Copyright (c) 2014 Ben Abelshausen
-
-// Permission is hereby granted, free of charge, to any person obtaining a copy
-// of this software and associated documentation files (the "Software"), to deal
-// in the Software without restriction, including without limitation the rights
-// to use, copy, modify, merge, publish, distribute, sublicense, and/or sell
-// copies of the Software, and to permit persons to whom the Software is
-// furnished to do so, subject to the following conditions:
-
-// The above copyright notice and this permission notice shall be included in
-// all copies or substantial portions of the Software.
-
-// THE SOFTWARE IS PROVIDED "AS IS", WITHOUT WARRANTY OF ANY KIND, EXPRESS OR
-// IMPLIED, INCLUDING BUT NOT LIMITED TO THE WARRANTIES OF MERCHANTABILITY,
-// FITNESS FOR A PARTICULAR PURPOSE AND NONINFRINGEMENT. IN NO EVENT SHALL THE
-// AUTHORS OR COPYRIGHT HOLDERS BE LIABLE FOR ANY CLAIM, DAMAGES OR OTHER
-// LIABILITY, WHETHER IN AN ACTION OF CONTRACT, TORT OR OTHERWISE, ARISING FROM,
-// OUT OF OR IN CONNECTION WITH THE SOFTWARE OR THE USE OR OTHER DEALINGS IN
-// THE SOFTWARE.
-
-using GTFS.Entities;
-using GTFS.Entities.Enumerations;
-using GTFS.Exceptions;
-using GTFS.IO;
-using System;
-using System.Collections.Generic;
-using System.Linq;
-
-namespace GTFS
-{
-    /// <summary>
-    /// A GTFS reader.
-    /// </summary>
-    public class GTFSReader<T> where T : IGTFSFeed, new()
-    {
-        /// <summary>
-        /// Flag making this reader very strict about the GTFS-spec.
-        /// </summary>
-        private bool _strict = true;
-
-        /// <summary>
-        /// Creates a new GTFS reader.
-        /// </summary>
-        public GTFSReader()
-        {
-            _strict = true;
-
-            this.DateTimeReader = (dateString) =>
-                {
-                    return DateTime.ParseExact(dateString, "yyyyMMdd", System.Globalization.CultureInfo.InvariantCulture);
-                };
-            this.DateTimeWriter = (date) =>
-                {
-                    return date.ToString(System.Globalization.CultureInfo.InvariantCulture);
-                };
-            this.TimeOfDayReader = (timeOfDayString) =>
-                {
-                    if (timeOfDayString == null || !(timeOfDayString.Length == 8 || timeOfDayString.Length == 7)) { throw new ArgumentException(string.Format("Invalid timeOfDayString: {0}", timeOfDayString)); }
-
-                    var timeOfDay = new TimeOfDay();
-                    if (timeOfDayString.Length == 8)
-                    {
-                        timeOfDay.Hours = int.Parse(timeOfDayString.Substring(0, 2));
-                        timeOfDay.Minutes = int.Parse(timeOfDayString.Substring(3, 2));
-                        timeOfDay.Seconds = int.Parse(timeOfDayString.Substring(6, 2));
-                        return timeOfDay;
-                    }
-                    timeOfDay.Hours = int.Parse(timeOfDayString.Substring(0, 1));
-                    timeOfDay.Minutes = int.Parse(timeOfDayString.Substring(2, 2));
-                    timeOfDay.Seconds = int.Parse(timeOfDayString.Substring(5, 2));
-                    return timeOfDay;
-                };
-            this.TimeOfDayWriter = (timeOfDay) =>
-                {
-                    throw new NotImplementedException();
-                };
-        }
-
-        /// <summary>
-        /// Creates a new GTFS reader.
-        /// </summary>
-        /// <param name="strict">Flag to set strict behaviour.</param>
-        public GTFSReader(bool strict)
-        {
-            _strict = strict;
-
-            this.DateTimeReader = (dateString) =>
-            {
-                return DateTime.Parse(dateString, System.Globalization.CultureInfo.InvariantCulture);
-            };
-            this.DateTimeWriter = (date) =>
-            {
-                return date.ToString(System.Globalization.CultureInfo.InvariantCulture);
-            };
-            this.TimeOfDayReader = (timeOfDayString) =>
-            {
-                if (timeOfDayString == null || !(timeOfDayString.Length == 8 || timeOfDayString.Length == 7)) { throw new ArgumentException(string.Format("Invalid timeOfDayString: {0}", timeOfDayString)); }
-
-                var timeOfDay = new TimeOfDay();
-                if (timeOfDayString.Length == 8)
-                {
-                    timeOfDay.Hours = int.Parse(timeOfDayString.Substring(0, 2));
-                    timeOfDay.Minutes = int.Parse(timeOfDayString.Substring(3, 2));
-                    timeOfDay.Seconds = int.Parse(timeOfDayString.Substring(6, 2));
-                    return timeOfDay;
-                }
-                timeOfDay.Hours = int.Parse(timeOfDayString.Substring(0, 1));
-                timeOfDay.Minutes = int.Parse(timeOfDayString.Substring(2, 2));
-                timeOfDay.Seconds = int.Parse(timeOfDayString.Substring(5, 2));
-                return timeOfDay;
-            };
-            this.TimeOfDayWriter = (timeOfDay) =>
-            {
-                throw new NotImplementedException();
-            };
-        }
-
-        /// <summary>
-        /// Gets or sets the date time reader.
-        /// </summary>
-        public Func<string, DateTime> DateTimeReader { get; set; }
-
-        /// <summary>
-        /// Reads a datetime.
-        /// </summary>
-        /// <param name="value"></param>
-        /// <returns></returns>
-        private DateTime ReadDateTime(string name, string fieldName, string value)
-        {
-            try
-            {
-                return this.DateTimeReader.Invoke(value);
-            }
-            catch(Exception ex)
-            { // throw a GFTS parse exception instead.
-                throw new GTFSParseException(name, fieldName, value, ex);
-            }
-        }
-
-        /// <summary>
-        /// Gets or sets the date time writer.
-        /// </summary>
-        public Func<DateTime, string> DateTimeWriter { get; set; }
-
-        /// <summary>
-        /// Gets or sets the time of day reader.
-        /// </summary>
-        public Func<string, TimeOfDay> TimeOfDayReader { get; set; }
-
-        /// <summary>
-        /// Reads a timeofday.
-        /// </summary>
-        /// <param name="value"></param>
-        /// <returns></returns>
-        private TimeOfDay ReadTimeOfDay(string name, string fieldName, string value)
-        {
-            try
-            {
-                return this.TimeOfDayReader.Invoke(value);
-            }
-            catch (Exception ex)
-            { // throw a GFTS parse exception instead.
-                throw new GTFSParseException(name, fieldName, value, ex);
-            }
-        }
-
-        /// <summary>
-        /// Gets or sets the time of day writer.
-        /// </summary>
-        public Func<TimeOfDay, string> TimeOfDayWriter { get; set; }
-
-        /// <summary>
-        /// Reads the specified GTFS source into a new GTFS feed object.
-        /// </summary>
-        /// <param name="source"></param>
-        /// <returns></returns>
-        public T Read(IEnumerable<IGTFSSourceFile> source)
-        {
-            return this.Read(new T(), source);
-        }
-
-        /// <summary>
-        /// Reads the specified GTFS source into the given GTFS feed object.
-        /// </summary>
-        /// <param name="source"></param>
-        /// <param name="feed"></param>
-        /// <returns></returns>
-        public T Read(T feed, IEnumerable<IGTFSSourceFile> source)
-        {
-            // check if all required files are present.
-            if (_strict)
-            {
-                foreach (var file in this.GetRequiredFiles())
-                {
-                    if (!source.Any(x => x.Name.Equals(file)))
-                    { // oeps, file was found found!
-                        throw new GTFSRequiredFileMissingException(file);
-                    }
-                }
-            }
-
-            // read files one-by-one and in the correct order based on the dependency tree.
-            var readFiles = this.ReadCustomFilesBefore();
-            var dependencyTree = this.GetDependencyTree();
-            while(readFiles.Count < source.Count())
-            {
-                // select a new file based on the dependency tree.
-                IGTFSSourceFile selectedFile = null;
-                foreach(var file in source)
-                {
-                    if (!readFiles.Contains(file.Name))
-                    { // file has not been read yet!
-                        HashSet<string> dependencies = null;
-                        if (!dependencyTree.TryGetValue(file.Name, out dependencies))
-                        { // there is no entry in the dependency tree, file is independant.
-                            selectedFile = file;
-                            break;
-                        }
-                        else
-                        { // file depends on other file, check if they have been read already.
-                            if (dependencies.All(x => readFiles.Contains(x)))
-                            { // all dependencies have been read.
-                                selectedFile = file;
-                                break;
-                            }
-                        }
-                    }
-                }
-
-                // check if there is a next file.
-                if(selectedFile == null)
-                {
-                    throw new Exception("Could not select a next file based on the current dependency tree and the current file list.");
-                }
-
-                // read the file.
-                this.Read(selectedFile, feed);
-                readFiles.Add(selectedFile.Name);
-            }
-            return feed;            
-        }
-
-        /// <summary>
-        /// Reads custom files and returns a list of files that have already been read.
-        /// </summary>
-        /// <returns></returns>
-        protected virtual HashSet<string> ReadCustomFilesBefore()
-        {
-            return new HashSet<string>();
-        }
-
-        /// <summary>
-        /// Reads one file and it's dependencies from the specified GTFS source into a new GTFS feed object.
-        /// </summary>
-        /// <param name="source"></param>
-        /// <param name="file"></param>
-        /// <returns></returns>
-        public T Read(IEnumerable<IGTFSSourceFile> source, IGTFSSourceFile file)
-        {
-            return this.Read(new T(), source, file);
-        }
-
-        /// <summary>
-        /// Reads one file and it's dependencies from the specified GTFS source into the given GTFS feed object.
-        /// </summary>
-        /// <param name="feed"></param>
-        /// <param name="source"></param>
-        /// <param name="file"></param>
-        /// <returns></returns>
-        public T Read(T feed, IEnumerable<IGTFSSourceFile> source, IGTFSSourceFile file)
-        {
-            // build the files-to-read list from the dependencies.
-            var dependencyTree = this.GetDependencyTree();
-            var filesToRead = new List<string>();
-            filesToRead.Add(file.Name);
-
-            // start with a queue of one file and traverse the dependency tree down.
-            Queue<string> queue = new Queue<string>();
-            queue.Enqueue(file.Name);
-            while (queue.Count > 0)
-            {
-                // dequeue current file.
-                string currentFile = queue.Dequeue();
-                filesToRead.Add(currentFile);
-
-                // enqueue dependencies if any.
-                HashSet<string> dependencies = null;
-                if (dependencyTree.TryGetValue(currentFile, out dependencies))
-                {
-                    foreach (var dependency in dependencies)
-                    {
-                        queue.Enqueue(dependency);
-                    }
-                }
-            }
-
-            // loop over the list but starting at the end.
-            var readFiles = new HashSet<string>();
-            for (int idx = filesToRead.Count - 1; idx >= 0; idx--)
-            {
-                string fileToRead = filesToRead[idx];
-                if (!readFiles.Contains(fileToRead))
-                { // files can be in the list more than once.
-
-                    // read the file.
-                    this.Read(source.First(x => x.Name.Equals(fileToRead)), feed);
-                    readFiles.Add(fileToRead);
-                }
-            }
-            return feed;
-        }
-
-        /// <summary>
-        /// Returns a list of all required files.
-        /// </summary>
-        /// <returns></returns>
-        public virtual HashSet<string> GetRequiredFiles()
-        {
-            var files = new HashSet<string>();
-            files.Add("agency");
-            files.Add("stops");
-            files.Add("routes");
-            files.Add("trips");
-            files.Add("stop_times");
-            files.Add("calendar");
-            return files;
-        }
-
-        /// <summary>
-        /// Returns the file dependency-tree.
-        /// </summary>
-        /// <returns></returns>
-        public virtual Dictionary<string, HashSet<string>> GetDependencyTree()
-        {
-            var dependencyTree = new Dictionary<string, HashSet<string>>();
-
-            // fare_rules => (routes)
-            var dependencies = new HashSet<string>();
-            dependencies.Add("routes");
-            dependencyTree.Add("fare_rules", dependencies);
-
-            // frequencies => (trips)
-            dependencies = new HashSet<string>();
-            dependencies.Add("trips");
-            dependencyTree.Add("frequencies", dependencies);
-
-            // routes => (agencies)
-            dependencies = new HashSet<string>();
-            dependencies.Add("agency");
-            dependencyTree.Add("routes", dependencies);
-
-            // stop_times => (trips)
-            dependencies = new HashSet<string>();
-            dependencies.Add("trips");
-            dependencyTree.Add("stop_times", dependencies);
-
-            // trips => (routes)
-            dependencies = new HashSet<string>();
-            dependencies.Add("routes");
-            dependencyTree.Add("trips", dependencies);
-
-            return dependencyTree;
-        }
-
-        /// <summary>
-        /// A delegate for parsing methods per entity.
-        /// </summary>
-        /// <typeparam name="TEntity">The entity type.</typeparam>
-        protected delegate TEntity EntityParseDelegate<TEntity>(T feed, GTFSSourceFileHeader header, string[] data)
-            where TEntity : GTFSEntity;
-
-        /// <summary>
-        /// A delegate to add entities.
-        /// </summary>
-        /// <typeparam name="TEntity"></typeparam>
-        /// <param name="entity"></param>
-        protected delegate void EntityAddDelegate<TEntity>(TEntity entity);
-
-        /// <summary>
-        /// Reads the given file and adds the result to the feed.
-        /// </summary>
-        /// <param name="file"></param>
-        /// <param name="feed"></param>
-        protected virtual void Read(IGTFSSourceFile file, T feed)
-        {
-            switch(file.Name.ToLower())
-            {
-                case "agency":
-                    this.Read<Agency>(file, feed, this.ParseAgency, feed.AddAgency);
-                    break;
-                case "calendar":
-                    this.Read<Calendar>(file, feed, this.ParseCalender, feed.AddCalendar);
-                    break;
-                case "calendar_dates":
-                    this.Read<CalendarDate>(file, feed, this.ParseCalendarDate, feed.AddCalendarDate);
-                    break;
-                case "fare_attributes":
-                    this.Read<FareAttribute>(file, feed, this.ParseFareAttribute, feed.AddFareAttribute);
-                    break;
-                case "fare_rules":
-                    this.Read<FareRule>(file, feed, this.ParseFareRule, feed.AddFareRule);
-                    break;
-                case "feed_info":
-                    this.Read<FeedInfo>(file, feed, this.ParseFeedInfo, feed.AddFeedInfo);
-                    break;
-                case "routes":
-                    this.Read<Route>(file, feed, this.ParseRoute, feed.AddRoute);
-                    break;
-                case "shapes":
-                    this.Read<Shape>(file, feed, this.ParseShape, feed.AddShape);
-                    break;
-                case "stops":
-                    this.Read<Stop>(file, feed, this.ParseStop, feed.AddStop);
-                    break;
-                case "stop_times":
-                    this.Read<StopTime>(file, feed, this.ParseStopTime, feed.AddStopTime);
-                    break;
-                case "trips":
-                    this.Read<Trip>(file, feed, this.ParseTrip, feed.AddTrip);
-                    break;
-                case "frequencies":
-                    this.Read<Frequency>(file, feed, this.ParseFrequency, feed.AddFrequency);
-                    break;
-            }
-        }
-
-        /// <summary>
-        /// Reads the agency file.
-        /// </summary>
-        /// <typeparam name="TEntity"></typeparam>
-        /// <param name="file"></param>
-        /// <param name="feed"></param>
-        /// <param name="parser"></param>
-        /// <param name="addDelegate"></param>
-        private void Read<TEntity>(IGTFSSourceFile file, T feed, EntityParseDelegate<TEntity> parser, EntityAddDelegate<TEntity> addDelegate)
-            where TEntity : GTFSEntity
-        {
-            // enumerate all lines.
-            var enumerator = file.GetEnumerator();
-            if(!enumerator.MoveNext())
-            { // there is no data, and if there is move to the columns.
-                return;
-            }
-
-            // read the header.
-            var header = new GTFSSourceFileHeader(file.Name, enumerator.Current);
-
-            // read fields.
-            while (enumerator.MoveNext())
-            {
-                addDelegate.Invoke(parser.Invoke(feed, header, enumerator.Current));
-            }
-        }
-
-        /// <summary>
-        /// Parses an agency row.
-        /// </summary>
-        /// <param name="feed"></param>
-        /// <param name="header"></param>
-        /// <param name="data"></param>
-        /// <returns></returns>
-        protected virtual Agency ParseAgency(T feed, GTFSSourceFileHeader header, string[] data)
-        {
-            // check required fields.
-            this.CheckRequiredField(header, header.Name, "agency_id");
-            this.CheckRequiredField(header, header.Name, "agency_name");
-            this.CheckRequiredField(header, header.Name, "agency_url");
-            this.CheckRequiredField(header, header.Name, "agency_timezone");
-
-            // parse/set all fields.
-            Agency agency = new Agency();
-            for(int idx = 0; idx < data.Length; idx++)
-            {
-                this.ParseAgencyField(header, agency, header.GetColumn(idx), data[idx]);
-            }
-            return agency;
-        }
-
-        /// <summary>
-        /// Parses an agency field.
-        /// </summary>
-        /// <param name="header"></param>
-        /// <param name="agency"></param>
-        /// <param name="fieldName"></param>
-        /// <param name="value"></param>
-        protected virtual void ParseAgencyField(GTFSSourceFileHeader header, Agency agency, string fieldName, string value)
-        {
-            switch (fieldName)
-            {
-                case "agency_id":
-                    agency.Id = this.ParseFieldString(header.Name, fieldName, value);
-                    break;
-                case "agency_name":
-                    agency.Name = this.ParseFieldString(header.Name, fieldName, value);
-                    break;
-                case "agency_lang":
-                    agency.LanguageCode = this.ParseFieldString(header.Name, fieldName, value);
-                    break;
-                case "agency_phone":
-                    agency.Phone = this.ParseFieldString(header.Name, fieldName, value);
-                    break;
-                case "agency_timezone":
-                    agency.Timezone = this.ParseFieldString(header.Name, fieldName, value);
-                    break;
-                case "agency_url":
-                    agency.URL = this.ParseFieldString(header.Name, fieldName, value);
-                    break;
-            }
-        }
-
-        /// <summary>
-        /// Parses a calendar row.
-        /// </summary>
-        /// <param name="feed"></param>
-        /// <param name="header"></param>
-        /// <param name="data"></param>
-        /// <returns></returns>
-        protected virtual Calendar ParseCalender(T feed, GTFSSourceFileHeader header, string[] data)
-        {
-            // check required fields.
-            this.CheckRequiredField(header, header.Name, "service_id");
-            this.CheckRequiredField(header, header.Name, "monday");
-            this.CheckRequiredField(header, header.Name, "tuesday");
-            this.CheckRequiredField(header, header.Name, "wednesday");
-            this.CheckRequiredField(header, header.Name, "thursday");
-            this.CheckRequiredField(header, header.Name, "friday");
-            this.CheckRequiredField(header, header.Name, "saturday");
-            this.CheckRequiredField(header, header.Name, "sunday");
-            this.CheckRequiredField(header, header.Name, "start_date");
-            this.CheckRequiredField(header, header.Name, "end_date");
-
-            // parse/set all fields.
-            Calendar calendar = new Calendar();
-            for (int idx = 0; idx < data.Length; idx++)
-            {
-                this.ParseCalendarField(feed, header, calendar, header.GetColumn(idx), data[idx]);
-            }
-            return calendar;
-        }
-
-        /// <summary>
-        /// Parses a route field.
-        /// </summary>
-        /// <param name="feed"></param>
-        /// <param name="header"></param>
-        /// <param name="calendar"></param>
-        /// <param name="fieldName"></param>
-        /// <param name="value"></param>
-        protected virtual void ParseCalendarField(T feed, GTFSSourceFileHeader header, Calendar calendar, string fieldName, string value)
-        {
-            switch (fieldName)
-            {
-                case "service_id":
-                    calendar.ServiceId = this.ParseFieldString(header.Name, fieldName, value);
-                    break;
-                case "monday":
-                    calendar.Monday = this.ParseFieldBool(header.Name, fieldName, value).Value;
-                    break;
-                case "tuesday":
-                    calendar.Tuesday = this.ParseFieldBool(header.Name, fieldName, value).Value;
-                    break;
-                case "wednesday":
-                    calendar.Wednesday = this.ParseFieldBool(header.Name, fieldName, value).Value;
-                    break;
-                case "thursday":
-                    calendar.Thursday = this.ParseFieldBool(header.Name, fieldName, value).Value;
-                    break;
-                case "friday":
-                    calendar.Friday = this.ParseFieldBool(header.Name, fieldName, value).Value;
-                    break;
-                case "saturday":
-                    calendar.Saturday = this.ParseFieldBool(header.Name, fieldName, value).Value;
-                    break;
-                case "sunday":
-                    calendar.Sunday = this.ParseFieldBool(header.Name, fieldName, value).Value;
-                    break;
-                case "start_date":
-                    calendar.StartDate = this.ReadDateTime(header.Name, fieldName, this.ParseFieldString(header.Name, fieldName, value));
-                    break;
-                case "end_date":
-                    calendar.EndDate = this.ReadDateTime(header.Name, fieldName, this.ParseFieldString(header.Name, fieldName, value));
-                    break;
-            }
-        }
-
-        /// <summary>
-        /// Parses a calendar date row.
-        /// </summary>
-        /// <param name="feed"></param>
-        /// <param name="header"></param>
-        /// <param name="data"></param>
-        /// <returns></returns>
-        protected virtual CalendarDate ParseCalendarDate(T feed, GTFSSourceFileHeader header, string[] data)
-        {
-            // check required fields.
-            this.CheckRequiredField(header, header.Name, "service_id");
-            this.CheckRequiredField(header, header.Name, "date");
-            this.CheckRequiredField(header, header.Name, "exception_type");
-
-            // parse/set all fields.
-            CalendarDate calendarDate = new CalendarDate();
-            for (int idx = 0; idx < data.Length; idx++)
-            {
-                this.ParseCalendarDateField(feed, header, calendarDate, header.GetColumn(idx), data[idx]);
-            }
-            return calendarDate;
-        }
-
-        /// <summary>
-        /// Parses a route field.
-        /// </summary>
-        /// <param name="feed"></param>
-        /// <param name="header"></param>
-        /// <param name="calendarDate"></param>
-        /// <param name="fieldName"></param>
-        /// <param name="value"></param>
-        protected virtual void ParseCalendarDateField(T feed, GTFSSourceFileHeader header, CalendarDate calendarDate, string fieldName, string value)
-        {
-            switch (fieldName)
-            {
-                case "service_id":
-                    calendarDate.ServiceId = this.ParseFieldString(header.Name, fieldName, value);
-                    break;
-                case "date":
-                    calendarDate.Date = this.ReadDateTime(header.Name, fieldName, this.ParseFieldString(header.Name, fieldName, value));
-                    break;
-                case "exception_type":
-                    calendarDate.ExceptionType = this.ParseFieldExceptionType(header.Name, fieldName, value);
-                    break;
-            }
-        }
-
-        /// <summary>
-        /// Parses a fare attribute row.
-        /// </summary>
-        /// <param name="feed"></param>
-        /// <param name="header"></param>
-        /// <param name="data"></param>
-        /// <returns></returns>
-        protected virtual FareAttribute ParseFareAttribute(T feed, GTFSSourceFileHeader header, string[] data)
-        {
-            // check required fields.
-            this.CheckRequiredField(header, header.Name, "fare_id");
-            this.CheckRequiredField(header, header.Name, "price");
-            this.CheckRequiredField(header, header.Name, "currency_type");
-            this.CheckRequiredField(header, header.Name, "payment_method");
-            this.CheckRequiredField(header, header.Name, "transfers");
-
-            // parse/set all fields.
-            FareAttribute fareAttribute = new FareAttribute();
-            for (int idx = 0; idx < data.Length; idx++)
-            {
-                this.ParseFareAttributeField(feed, header, fareAttribute, header.GetColumn(idx), data[idx]);
-            }
-            return fareAttribute;
-        }
-
-        /// <summary>
-        /// Parses a route field.
-        /// </summary>
-        /// <param name="feed"></param>
-        /// <param name="header"></param>
-        /// <param name="fareAttribute"></param>
-        /// <param name="fieldName"></param>
-        /// <param name="value"></param>
-        protected virtual void ParseFareAttributeField(T feed, GTFSSourceFileHeader header, FareAttribute fareAttribute, string fieldName, string value)
-        {
-            switch (fieldName)
-            {
-                case "fare_id":
-                    fareAttribute.FareId = this.ParseFieldString(header.Name, fieldName, value);
-                    break;
-                case "price":
-                    fareAttribute.Price = this.ParseFieldString(header.Name, fieldName, value);
-                    break;
-                case "currency_type":
-                    fareAttribute.CurrencyType = this.ParseFieldString(header.Name, fieldName, value);
-                    break;
-                case "payment_method":
-                    fareAttribute.PaymentMethod = this.ParseFieldPaymentMethodType(header.Name, fieldName, value);
-                    break;
-                case "transfers":
-                    fareAttribute.Transfers = this.ParseFieldUInt(header.Name, fieldName, value);
-                    break;
-                case "transfer_duration":
-                    fareAttribute.TransferDuration = this.ParseFieldString(header.Name, fieldName, value);
-                    break;
-            }
-        }
-
-        /// <summary>
-        /// Parses a fare rule row.
-        /// </summary>
-        /// <param name="feed"></param>
-        /// <param name="header"></param>
-        /// <param name="data"></param>
-        /// <returns></returns>
-        protected virtual FareRule ParseFareRule(T feed, GTFSSourceFileHeader header, string[] data)
-        {
-            // check required fields.
-            this.CheckRequiredField(header, header.Name, "fare_id");
-
-            // parse/set all fields.
-            FareRule fareRule = new FareRule();
-            for (int idx = 0; idx < data.Length; idx++)
-            {
-                this.ParseFareRuleField(feed, header, fareRule, header.GetColumn(idx), data[idx]);
-            }
-            return fareRule;
-        }
-
-        /// <summary>
-        /// Parses a route field.
-        /// </summary>
-        /// <param name="feed"></param>
-        /// <param name="header"></param>
-        /// <param name="fareRule"></param>
-        /// <param name="fieldName"></param>
-        /// <param name="value"></param>
-        protected virtual void ParseFareRuleField(T feed, GTFSSourceFileHeader header, FareRule fareRule, string fieldName, string value)
-        {
-            switch (fieldName)
-            {
-                case "fare_id":
-                    fareRule.FareId = this.ParseFieldString(header.Name, fieldName, value);
-                    break;
-                case "route_id":
-                    fareRule.RouteId = this.ParseFieldString(header.Name, fieldName, value);
-                    break;
-                case "origin_id":
-                    fareRule.OriginId = this.ParseFieldString(header.Name, fieldName, value);
-                    break;
-                case "destination_id":
-                    fareRule.DestinationId = this.ParseFieldString(header.Name, fieldName, value);
-                    break;
-                case "contains_id":
-                    fareRule.ContainsId = this.ParseFieldString(header.Name, fieldName, value);
-                    break;
-            }
-        }
-
-        /// <summary>
-        /// Parses a feed info row.
-        /// </summary>
-        /// <param name="feed"></param>
-        /// <param name="header"></param>
-        /// <param name="data"></param>
-        /// <returns></returns>
-        protected virtual FeedInfo ParseFeedInfo(T feed, GTFSSourceFileHeader header, string[] data)
-        {
-            return null;
-        }
-
-        /// <summary>
-        /// Parses a frequency row.
-        /// </summary>
-        /// <param name="feed"></param>
-        /// <param name="header"></param>
-        /// <param name="data"></param>
-        /// <returns></returns>
-        protected virtual Frequency ParseFrequency(T feed, GTFSSourceFileHeader header, string[] data)
-        {
-            // check required fields.
-            this.CheckRequiredField(header, header.Name, "trip_id");
-            this.CheckRequiredField(header, header.Name, "start_time");
-            this.CheckRequiredField(header, header.Name, "end_time");
-            this.CheckRequiredField(header, header.Name, "headway_secs");
-
-            // parse/set all fields.
-            Frequency frequency = new Frequency();
-            for (int idx = 0; idx < data.Length; idx++)
-            {
-                this.ParseFrequencyField(feed, header, frequency, header.GetColumn(idx), data[idx]);
-            }
-            return frequency;
-        }
-
-        /// <summary>
-        /// Parses a route field.
-        /// </summary>
-        /// <param name="feed"></param>
-        /// <param name="header"></param>
-        /// <param name="frequency"></param>
-        /// <param name="fieldName"></param>
-        /// <param name="value"></param>
-        protected virtual void ParseFrequencyField(T feed, GTFSSourceFileHeader header, Frequency frequency, string fieldName, string value)
-        {
-            this.CheckRequiredField(header, header.Name, "trip_id");
-            this.CheckRequiredField(header, header.Name, "start_time");
-            this.CheckRequiredField(header, header.Name, "end_time");
-            this.CheckRequiredField(header, header.Name, "headway_secs");
-            switch (fieldName)
-            {
-                case "trip_id":
-                    frequency.TripId = this.ParseFieldString(header.Name, fieldName, value);
-                    break;
-                case "start_time":
-                    frequency.StartTime = this.ParseFieldString(header.Name, fieldName, value);
-                    break;
-                case "end_time":
-                    frequency.EndTime = this.ParseFieldString(header.Name, fieldName, value);
-                    break;
-                case "headway_secs":
-                    frequency.HeadwaySecs = this.ParseFieldString(header.Name, fieldName, value);
-                    break;
-                case "exact_times":
-                    frequency.ExactTimes = this.ParseFieldBool(header.Name, fieldName, value);
-                    break;
-            }
-        }
-
-        /// <summary>
-        /// Parses a route row.
-        /// </summary>
-        /// <param name="feed"></param>
-        /// <param name="header"></param>
-        /// <param name="data"></param>
-        /// <returns></returns>
-        protected virtual Route ParseRoute(T feed, GTFSSourceFileHeader header, string[] data)
-        {
-            // check required fields.
-            this.CheckRequiredField(header, header.Name, "route_id");
-            this.CheckRequiredField(header, header.Name, "route_short_name");
-            this.CheckRequiredField(header, header.Name, "route_long_name");
-            this.CheckRequiredField(header, header.Name, "route_type");
-
-            // parse/set all fields.
-            Route route = new Route();
-            for (int idx = 0; idx < data.Length; idx++)
-            {
-                this.ParseRouteField(feed, header, route, header.GetColumn(idx), data[idx]);
-            }
-            return route;
-        }
-
-        /// <summary>
-        /// Parses a route field.
-        /// </summary>
-        /// <param name="feed"></param>
-        /// <param name="header"></param>
-        /// <param name="route"></param>
-        /// <param name="fieldName"></param>
-        /// <param name="value"></param>
-        protected virtual void ParseRouteField(T feed, GTFSSourceFileHeader header, Route route, string fieldName, string value)
-        {
-            switch (fieldName)
-            {            
-                case "route_id":
-                    route.Id = this.ParseFieldString(header.Name, fieldName, value);
-                    break;
-                case "agency_id":
-                    route.AgencyId = this.ParseFieldString(header.Name, fieldName, value);
-                    break;
-                case "route_short_name":
-                    route.ShortName = this.ParseFieldString(header.Name, fieldName, value);
-                    break;
-                case "route_long_name":
-                    route.LongName= this.ParseFieldString(header.Name, fieldName, value);
-                    break;
-                case "route_desc":
-                    route.Description = this.ParseFieldString(header.Name, fieldName, value);
-                    break;
-                case "route_type":
-                    route.Type = this.ParseFieldRouteType(header.Name, fieldName, value);
-                    break;
-                case "route_url":
-                    route.Url = this.ParseFieldString(header.Name, fieldName, value);
-                    break;
-                case "route_color":
-                    route.Color = this.ParseFieldColor(header.Name, fieldName, value);
-                    break;
-                case "route_text_color":
-                    route.TextColor = this.ParseFieldColor(header.Name, fieldName, value);
-                    break;
-            }
-        }
-
-        /// <summary>
-        /// Parses a shapte row.
-        /// </summary>
-        /// <param name="feed"></param>
-        /// <param name="header"></param>
-        /// <param name="data"></param>
-        /// <returns></returns>
-        protected virtual Shape ParseShape(T feed, GTFSSourceFileHeader header, string[] data)
-        {
-            // check required fields.
-            this.CheckRequiredField(header, header.Name, "shape_id");
-            this.CheckRequiredField(header, header.Name, "shape_pt_lat");
-            this.CheckRequiredField(header, header.Name, "shape_pt_lon");
-            this.CheckRequiredField(header, header.Name, "shape_pt_sequence");
-
-            // parse/set all fields.
-            Shape shape = new Shape();
-            for (int idx = 0; idx < data.Length; idx++)
-            {
-                this.ParseShapeField(feed, header, shape, header.GetColumn(idx), data[idx]);
-            }
-            return shape;
-        }
-
-        /// <summary>
-        /// Parses a route field.
-        /// </summary>
-        /// <param name="feed"></param>
-        /// <param name="header"></param>
-        /// <param name="shape"></param>
-        /// <param name="fieldName"></param>
-        /// <param name="value"></param>
-        protected virtual void ParseShapeField(T feed, GTFSSourceFileHeader header, Shape shape, string fieldName, string value)
-        {
-            switch (fieldName)
-            {
-                case "shape_id":
-                    shape.Id = this.ParseFieldString(header.Name, fieldName, value);
-                    break;
-                case "shape_pt_lat":
-                    shape.Latitude = this.ParseFieldDouble(header.Name, fieldName, value).Value;
-                    break;
-                case "shape_pt_lon":
-                    shape.Longitude = this.ParseFieldDouble(header.Name, fieldName, value).Value;
-                    break;
-                case "shape_pt_sequence":
-                    shape.Sequence = this.ParseFieldUInt(header.Name, fieldName, value).Value;
-                    break;
-                case "shape_dist_traveled":
-                    shape.DistanceTravelled = this.ParseFieldDouble(header.Name, fieldName, value);
-                    break;
-            }
-        }
-
-        /// <summary>
-        /// Parses a stop row.
-        /// </summary>
-        /// <param name="feed"></param>
-        /// <param name="header"></param>
-        /// <param name="data"></param>
-        /// <returns></returns>
-        protected virtual Stop ParseStop(T feed, GTFSSourceFileHeader header, string[] data)
-        {
-            // check required fields.
-            this.CheckRequiredField(header, header.Name, "stop_id");
-            this.CheckRequiredField(header, header.Name, "stop_name");
-            this.CheckRequiredField(header, header.Name, "stop_lat");
-            this.CheckRequiredField(header, header.Name, "stop_lon");
-
-            // parse/set all fields.
-            Stop stop = new Stop();
-            for (int idx = 0; idx < data.Length; idx++)
-            {
-                this.ParseStopField(feed, header, stop, header.GetColumn(idx), data[idx]);
-            }
-            return stop;
-        }
-
-        /// <summary>
-        /// Parses a stop field.
-        /// </summary>
-        /// <param name="feed"></param>
-        /// <param name="header"></param>
-        /// <param name="stop"></param>
-        /// <param name="fieldName"></param>
-        /// <param name="value"></param>
-        protected virtual void ParseStopField(T feed, GTFSSourceFileHeader header, Stop stop, string fieldName, string value)
-        {
-            switch (fieldName)
-            {
-                case "stop_id":
-                    stop.Id = this.ParseFieldString(header.Name, fieldName, value);
-                    break;
-                case "stop_code":
-                    stop.Code = this.ParseFieldString(header.Name, fieldName, value);
-                    break;
-                case "stop_name":
-                    stop.Name = this.ParseFieldString(header.Name, fieldName, value);
-                    break;
-                case "stop_desc":
-                    stop.Description = this.ParseFieldString(header.Name, fieldName, value);
-                    break;
-                case "stop_lat":
-                    stop.Latitude = this.ParseFieldDouble(header.Name, fieldName, value).Value;
-                    break;
-                case "stop_lon":
-                    stop.Longitude = this.ParseFieldDouble(header.Name, fieldName, value).Value;
-                    break;
-                case "zone_id":
-                    stop.Zone = this.ParseFieldString(header.Name, fieldName, value);
-                    break;
-                case "stop_url":
-                    stop.Url = this.ParseFieldString(header.Name, fieldName, value);
-                    break;
-                case "location_type":
-                    stop.LocationType = this.ParseFieldLocationType(header.Name, fieldName, value);
-                    break;
-                case "parent_station":
-                    stop.ParentStation = this.ParseFieldString(header.Name, fieldName, value);
-                    break;
-                case "stop_timezone":
-                    stop.Timezone = this.ParseFieldString(header.Name, fieldName, value);
-                    break;
-                case " wheelchair_boarding ":
-                    stop.WheelchairBoarding = this.ParseFieldString(header.Name, fieldName, value);
-                    break;
-            }
-        }
-
-        /// <summary>
-        /// Parses a stop time row.
-        /// </summary>
-        /// <param name="feed"></param>
-        /// <param name="header"></param>
-        /// <param name="data"></param>
-        /// <returns></returns>
-        protected virtual StopTime ParseStopTime(T feed, GTFSSourceFileHeader header, string[] data)
-        {
-            // check required fields.
-            this.CheckRequiredField(header, header.Name, "trip_id");
-            this.CheckRequiredField(header, header.Name, "arrival_time");
-            this.CheckRequiredField(header, header.Name, "departure_time");
-            this.CheckRequiredField(header, header.Name, "stop_id");
-            this.CheckRequiredField(header, header.Name, "stop_sequence");
-            this.CheckRequiredField(header, header.Name, "stop_id");
-            this.CheckRequiredField(header, header.Name, "stop_id");
-
-            // parse/set all fields.
-            StopTime stopTime = new StopTime();
-            for (int idx = 0; idx < data.Length; idx++)
-            {
-                this.ParseStopTimeField(feed, header, stopTime, header.GetColumn(idx), data[idx]);
-            }
-            return stopTime;
-        }
-
-        /// <summary>
-        /// Parses a route field.
-        /// </summary>
-        /// <param name="feed"></param>
-        /// <param name="header"></param>
-        /// <param name="stopTime"></param>
-        /// <param name="fieldName"></param>
-        /// <param name="value"></param>
-        protected virtual void ParseStopTimeField(T feed, GTFSSourceFileHeader header, StopTime stopTime, string fieldName, string value)
-        {
-            switch (fieldName)
-            {
-                case "trip_id":
-                    stopTime.TripId = this.ParseFieldString(header.Name, fieldName, value);
-                    break;
-                case "arrival_time":
-                    stopTime.ArrivalTime = this.ReadTimeOfDay(header.Name, fieldName, this.ParseFieldString(header.Name, fieldName, value));
-                    break;
-                case "departure_time":
-                    stopTime.DepartureTime = this.TimeOfDayReader(this.ParseFieldString(header.Name, fieldName, value));
-                    break;
-                case "stop_id":
-                    stopTime.StopId = this.ParseFieldString(header.Name, fieldName, value);
-                    break;
-                case "stop_sequence":
-                    stopTime.StopSequence = this.ParseFieldUInt(header.Name, fieldName, value).Value;
-                    break;
-                case "stop_headsign":
-                    stopTime.StopHeadsign = this.ParseFieldString(header.Name, fieldName, value);
-                    break;
-                case "pickup_type":
-                    stopTime.PickupType = this.ParseFieldPickupType(header.Name, fieldName, value);
-                    break;
-                case "drop_off_type":
-                    stopTime.DropOffType = this.ParseFieldDropOffType(header.Name, fieldName, value);
-                    break;
-                case "shape_dist_traveled":
-                    stopTime.ShapeDistTravelled = this.ParseFieldString(header.Name, fieldName, value);
-                    break;
-            }
-        }
-
-        /// <summary>
-        /// Parses a transfer row.
-        /// </summary>
-        /// <param name="feed"></param>
-        /// <param name="header"></param>
-        /// <param name="data"></param>
-        /// <returns></returns>
-        protected virtual Transfer ParseTransfer(T feed, GTFSSourceFileHeader header, string[] data)
-        {
-            throw new NotImplementedException();
-        }
-
-        /// <summary>
-        /// Parses a trip row.
-        /// </summary>
-        /// <param name="feed"></param>
-        /// <param name="header"></param>
-        /// <param name="data"></param>
-        /// <returns></returns>
-        protected virtual Trip ParseTrip(T feed, GTFSSourceFileHeader header, string[] data)
-        {
-            // check required fields.
-            this.CheckRequiredField(header, header.Name, "trip_id");
-            this.CheckRequiredField(header, header.Name, "route_id");
-            this.CheckRequiredField(header, header.Name, "service_id");
-
-            // parse/set all fields.
-            Trip trip = new Trip();
-            for (int idx = 0; idx < data.Length; idx++)
-            {
-                this.ParseTripField(feed, header, trip, header.GetColumn(idx), data[idx]);
-            }
-            return trip;
-        }
-
-        /// <summary>
-        /// Parses a route field.
-        /// </summary>
-        /// <param name="feed"></param>
-        /// <param name="header"></param>
-        /// <param name="trip"></param>
-        /// <param name="fieldName"></param>
-        /// <param name="value"></param>
-        protected virtual void ParseTripField(T feed, GTFSSourceFileHeader header, Trip trip, string fieldName, string value)
-        {
-            switch (fieldName)
-            {
-                case "trip_id":
-                    trip.Id = this.ParseFieldString(header.Name, fieldName, value);
-                    break;
-                case "route_id":
-                    trip.RouteId = this.ParseFieldString(header.Name, fieldName, value);
-                    break;
-                case "service_id":
-                    trip.ServiceId = this.ParseFieldString(header.Name, fieldName, value);
-                    break;
-                case "trip_headsign":
-                    trip.Headsign = this.ParseFieldString(header.Name, fieldName, value);
-                    break;
-                case "trip_short_name":
-                    trip.ShortName = this.ParseFieldString(header.Name, fieldName, value);
-                    break;
-                case "direction_id":
-                    trip.Direction = this.ParseFieldDirectionType(header.Name, fieldName, value);
-                    break;
-                case "block_id":
-                    trip.BlockId = this.ParseFieldString(header.Name, fieldName, value);
-                    break;
-                case "shape_id":
-                    trip.ShapeId = this.ParseFieldString(header.Name, fieldName, value);
-                    break;
-                case "wheelchair_accessible":
-                    trip.AccessibilityType = this.ParseFieldAccessibilityType(header.Name, fieldName, value);
-                    break;
-            }
-        }
-
-        /// <summary>
-        /// Checks if a required field is actually in the header.
-        /// </summary>
-        /// <param name="header"></param>
-        /// <param name="name"></param>
-        /// <param name="column"></param>
-        protected virtual void CheckRequiredField(GTFSSourceFileHeader header, string name, string column)
-        {
-            if (_strict)
-            { // do not check the requeted fields stuff when not strict.
-                if (!header.HasColumn(column))
-                {
-                    throw new GTFSRequiredFieldMissingException(name, column);
-                }
-            }
-        }
-
-        /// <summary>
-        /// Parses a string-field.
-        /// </summary>
-        /// <param name="name"></param>
-        /// <param name="fieldName"></param>
-        /// <param name="value"></param>
-        /// <returns></returns>
-        protected virtual string ParseFieldString(string name, string fieldName, string value)
-        {
-            // throw new GTFSParseException(name, fieldName, value);
-            return value;
-        }
-
-        /// <summary>
-        /// Parses a color field into an argb value.
-        /// </summary>
-        /// <param name="name"></param>
-        /// <param name="fieldName"></param>
-        /// <param name="value"></param>
-        /// <returns></returns>
-        protected virtual int? ParseFieldColor(string name, string fieldName, string value)
-        {
-            // clean first.
-            value = this.CleanFieldValue(value);
-
-            if (string.IsNullOrWhiteSpace(value))
-            { // detect empty strings.
-                return null;
-            }
-
-            try
-            {
-                if(value.Length == 6)
-                { // assume # is missing.
-                    return Int32.Parse("FF" + value, System.Globalization.NumberStyles.HexNumber,
-                                        System.Globalization.CultureInfo.InvariantCulture);
-                }
-                else if (value.Length == 7)
-                { // assume #rrggbb
-                    return Int32.Parse("FF" + value.Replace("#", ""), System.Globalization.NumberStyles.HexNumber,
-                                        System.Globalization.CultureInfo.InvariantCulture);
-                }
-                else if (value.Length == 9)
-                {
-                    return Int32.Parse(value.Replace("#", ""), System.Globalization.NumberStyles.HexNumber,
-                        System.Globalization.CultureInfo.InvariantCulture);
-                }
-                else if (value.Length == 10)
-                {
-                    return Int32.Parse(value.Replace("0x", ""), System.Globalization.NumberStyles.HexNumber,
-                        System.Globalization.CultureInfo.InvariantCulture);
-                }
-                else
-                {
-                    throw new ArgumentOutOfRangeException("value", string.Format("The given string can is not a hex-color: {0}.", value));
-                }
-            }
-            catch (Exception ex)
-            {// hmm, some unknow exception, field not in correct format, give inner exception as a clue.
-                throw new GTFSParseException(name, fieldName, value, ex);
-            }
-        }
-
-        /// <summary>
-        /// Parses a route-type field.
-        /// </summary>
-        /// <param name="name"></param>
-        /// <param name="fieldName"></param>
-        /// <param name="value"></param>
-        /// <returns></returns>
-        protected virtual RouteType ParseFieldRouteType(string name, string fieldName, string value)
-        {
-            // clean first.
-            value = this.CleanFieldValue(value);
-
-            //0 - Tram, Streetcar, Light rail. Any light rail or street level system within a metropolitan area.
-            //1 - Subway, Metro. Any underground rail system within a metropolitan area.
-            //2 - Rail. Used for intercity or long-distance travel.
-            //3 - Bus. Used for short- and long-distance bus routes.
-            //4 - Ferry. Used for short- and long-distance boat service.
-            //5 - Cable car. Used for street-level cable cars where the cable runs beneath the car.
-            //6 - Gondola, Suspended cable car. Typically used for aerial cable cars where the car is suspended from the cable.
-            //7 - Funicular. Any rail system designed for steep inclines.
-
-            switch(value)
-            {
-                case "0":
-                    return RouteType.Tram;
-                case "1":
-                    return RouteType.SubwayMetro;
-                case "2":
-                    return RouteType.Rail;
-                case "3":
-                    return RouteType.Bus;
-                case "4":
-                    return RouteType.Ferry;
-                case "5":
-                    return RouteType.CableCar;
-                case "6":
-                    return RouteType.Gondola;
-                case "7":
-                    return RouteType.Funicular;
-            }
-            throw new GTFSParseException(name, fieldName, value);
-        }
-
-
-        /// <summary>
-        /// Parses an exception-type field.
-        /// </summary>
-        /// <param name="name"></param>
-        /// <param name="fieldName"></param>
-        /// <param name="value"></param>
-        /// <returns></returns>
-        protected virtual ExceptionType ParseFieldExceptionType(string name, string fieldName, string value)
-        {
-            // clean first.
-            value = this.CleanFieldValue(value);
-
-            //A value of 1 indicates that service has been added for the specified date.
-            //A value of 2 indicates that service has been removed for the specified date.
-
-            switch (value)
-            {
-                case "1":
-                    return ExceptionType.Added;
-                case "2":
-                    return ExceptionType.Removed;
-            }
-            throw new GTFSParseException(name, fieldName, value);
-        }
-
-        /// <summary>
-        /// Parses a payment-method type field.
-        /// </summary>
-        /// <param name="name"></param>
-        /// <param name="fieldName"></param>
-        /// <param name="value"></param>
-        /// <returns></returns>
-        protected virtual PaymentMethodType ParseFieldPaymentMethodType(string name, string fieldName, string value)
-        {
-            // clean first.
-            value = this.CleanFieldValue(value);
-
-            //0 - Fare is paid on board.
-            //1 - Fare must be paid before boarding.
-
-            switch (value)
-            {
-                case "0":
-                    return PaymentMethodType.OnBoard;
-                case "1":
-                    return PaymentMethodType.BeforeBoarding;
-            }
-            throw new GTFSParseException(name, fieldName, value);
-        }
-
-        /// <summary>
-        /// Parses an accessibility-type field.
-        /// </summary>
-        /// <param name="name"></param>
-        /// <param name="fieldName"></param>
-        /// <param name="value"></param>
-        /// <returns></returns>
-        private WheelchairAccessibilityType? ParseFieldAccessibilityType(string name, string fieldName, string value)
-        {
-            if (string.IsNullOrWhiteSpace(value))
-            { // there is no value.
-                return null;
-            }
-
-            // clean first.
-            value = this.CleanFieldValue(value);
-
-            //0 (or empty) - indicates that there is no accessibility information for the trip
-            //1 - indicates that the vehicle being used on this particular trip can accommodate at least one rider in a wheelchair
-            //2 - indicates that no riders in wheelchairs can be accommodated on this trip
-
-            switch (value)
-            {
-                case "0":
-                    return WheelchairAccessibilityType.NoInformation;
-                case "1":
-                    return WheelchairAccessibilityType.SomeAccessibility;
-                case "2":
-                    return WheelchairAccessibilityType.NoAccessibility;
-            }
-            throw new GTFSParseException(name, fieldName, value);
-        }
-
-        /// <summary>
-        /// Parses a drop-off-type field.
-        /// </summary>
-        /// <param name="name"></param>
-        /// <param name="fieldName"></param>
-        /// <param name="value"></param>
-        /// <returns></returns>
-        private DropOffType? ParseFieldDropOffType(string name, string fieldName, string value)
-        {
-            if (string.IsNullOrWhiteSpace(value))
-            { // there is no value.
-                return null;
-            }
-
-            // clean first.
-            value = this.CleanFieldValue(value);
-
-            //0 - Regularly scheduled drop off
-            //1 - No drop off available
-            //2 - Must phone agency to arrange drop off
-            //3 - Must coordinate with driver to arrange drop off
-
-            switch (value)
-            {
-                case "0":
-                    return DropOffType.Regular;
-                case "1":
-                    return DropOffType.NoPickup;
-                case "2":
-                    return DropOffType.PhoneForPickup;
-                case "3":
-                    return DropOffType.DriverForPickup;
-            }
-            throw new GTFSParseException(name, fieldName, value);
-        }
-
-        /// <summary>
-        /// Parses a pickup-type field.
-        /// </summary>
-        /// <param name="name"></param>
-        /// <param name="fieldName"></param>
-        /// <param name="value"></param>
-        /// <returns></returns>
-        private PickupType? ParseFieldPickupType(string name, string fieldName, string value)
-        {
-            if (string.IsNullOrWhiteSpace(value))
-            { // there is no value.
-                return null;
-            }
-
-            // clean first.
-            value = this.CleanFieldValue(value);
-
-            //0 - Regularly scheduled pickup
-            //1 - No pickup available
-            //2 - Must phone agency to arrange pickup
-            //3 - Must coordinate with driver to arrange pickup
-
-            switch (value)
-            {
-                case "0":
-                    return PickupType.Regular;
-                case "1":
-                    return PickupType.NoPickup;
-                case "2":
-                    return PickupType.PhoneForPickup;
-                case "3":
-                    return PickupType.DriverForPickup;
-            }
-            throw new GTFSParseException(name, fieldName, value);
-        }
-
-        /// <summary>
-        /// Parses a location-type field.
-        /// </summary>
-        /// <param name="name"></param>
-        /// <param name="fieldName"></param>
-        /// <param name="value"></param>
-        /// <returns></returns>
-        private LocationType? ParseFieldLocationType(string name, string fieldName, string value)
-        {
-            if (string.IsNullOrWhiteSpace(value))
-            { // there is no value.
-                return null;
-            }
-
-            // clean first.
-            value = this.CleanFieldValue(value);
-            
-            //0 or blank - Stop. A location where passengers board or disembark from a transit vehicle.
-            //1 - Station. A physical structure or area that contains one or more stop.
-
-            switch (value)
-            {
-                case "0":
-                    return LocationType.Stop;
-                case "1":
-                    return LocationType.Station;
-                default: //undefined
-                    return null;
-            }
-            throw new GTFSParseException(name, fieldName, value);
-        }
-
-        /// <summary>
-        /// Parses a direction-type field.
-        /// </summary>
-        /// <param name="name"></param>
-        /// <param name="fieldName"></param>
-        /// <param name="value"></param>
-        /// <returns></returns>
-        private DirectionType? ParseFieldDirectionType(string name, string fieldName, string value)
-        {
-            if (string.IsNullOrWhiteSpace(value))
-            { // there is no value.
-                return null;
-            }
-
-            // clean first.
-            value = this.CleanFieldValue(value);
-
-            //0 - travel in one direction (e.g. outbound travel)
-            //1 - travel in the opposite direction (e.g. inbound travel)
-
-            switch (value)
-            {
-                case "0":
-                    return DirectionType.OneDirection;
-                case "1":
-                    return DirectionType.OppositeDirection;
-            }
-            throw new GTFSParseException(name, fieldName, value);
-        }
-
-        /// <summary>
-        /// Parses a positive integer field.
-        /// </summary>
-        /// <param name="name"></param>
-        /// <param name="fieldName"></param>
-        /// <param name="value"></param>
-        /// <returns></returns>
-        protected virtual uint? ParseFieldUInt(string name, string fieldName, string value)
-        {
-            if(string.IsNullOrWhiteSpace(value))
-            { // there is no value.
-                return null;
-            }
-
-            // clean first.
-            value = this.CleanFieldValue(value);
-
-            uint result;
-            if(!uint.TryParse(value, out result))
-            { // parsing failed!
-                throw new GTFSParseException(name, fieldName, value);
-            }
-            return result;
-        }
-
-        /// <summary>
-        /// Parses a double field.
-        /// </summary>
-        /// <param name="name"></param>
-        /// <param name="fieldName"></param>
-        /// <param name="value"></param>
-        /// <returns></returns>
-        protected virtual double? ParseFieldDouble(string name, string fieldName, string value)
-        {
-            if(string.IsNullOrWhiteSpace(value))
-            { // there is no value.
-                return null;
-            }
-
-            // clean first.
-            value = this.CleanFieldValue(value);
-
-            double result;
-            if (!double.TryParse(value, System.Globalization.NumberStyles.Any, System.Globalization.CultureInfo.InvariantCulture, out result))
-            { // parsing failed!
-                throw new GTFSParseException(name, fieldName, value);
-            }
-            return result;
-        }
-
-        /// <summary>
-        /// Parses a boolean field.
-        /// </summary>
-        /// <param name="name"></param>
-        /// <param name="fieldName"></param>
-        /// <param name="value"></param>
-        /// <returns></returns>
-        private bool? ParseFieldBool(string name, string fieldName, string value)
-        {
-            if (string.IsNullOrWhiteSpace(value))
-            { // there is no value.
-                return null;
-            }
-
-            // clean first.
-            value = this.CleanFieldValue(value);
-
-            switch (value)
-            {
-                case "0":
-                    return false;
-                case "1":
-                    return true;
-            }
-            throw new GTFSParseException(name, fieldName, value);
-        }
-
-        /// <summary>
-        /// Cleans a field-value for parsing into a boolean, int, double or date.
-        /// </summary>
-        /// <param name="value"></param>
-        /// <returns></returns>
-        protected virtual string CleanFieldValue(string value)
-        {
-            if (!_strict)
-            { // no cleaning when strict!
-                value = value.Trim();
-                if (value != null && value.Length > 0)
-                { // test some stuff.
-                    if (value.Length >= 2)
-                    { // test for quotes
-                        if (value[0] == '"' &&
-                            value[value.Length - 1] == '"')
-                        { // quotes on both ends.
-                            return value.Substring(1, value.Length - 2);
-                        }
-                    }
-                }
-            }
-            return value;
-        }
-    }
->>>>>>> 24a91d3b
 }